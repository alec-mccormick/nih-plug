--- conflicted
+++ resolved
@@ -20,14 +20,11 @@
 /// The thickness of this widget's borders.
 const BORDER_WIDTH: f32 = 1.0;
 
-<<<<<<< HEAD
+/// A slider that integrates with NIH-plug's [`Param`] types.
+///
+/// TODO: There are currently no styling options at all
+/// TODO: Handle scrolling for steps (and shift+scroll for smaller steps?)
 pub struct ParamSlider<'a, P: Param> {
-=======
-pub struct ParamSlider<'a, P>
-where
-    P: Param,
-{
->>>>>>> c5eb6956
     param: &'a P,
 
     width: Length,
@@ -88,14 +85,7 @@
     Submit,
 }
 
-<<<<<<< HEAD
 impl<'a, P> ParamSlider<'a, P: Param> {
-=======
-impl<'a, P> ParamSlider<'a, P>
-where
-    P: Param,
-{
->>>>>>> c5eb6956
     pub const DEFAULT_WIDTH: Length = Length::Fixed(180.0);
     pub const DEFAULT_HEIGHT: Length = Length::Fixed(30.0);
 
